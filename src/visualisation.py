--- conflicted
+++ resolved
@@ -22,11 +22,8 @@
     plt.close()
 
 
-<<<<<<< HEAD
+
 def plot_error_vs_rank(n_inputs, ranks, rel_errors, unique_n_inputs, error_label):
-=======
-def plot_error_vs_rank(n_inputs, ranks, rel_errors, unique_n_inputs):
->>>>>>> 4df29ad6
     """Plot approximation error against rank."""
     fig = plt.figure(figsize=(10, 6))
     for n in unique_n_inputs:
@@ -38,11 +35,7 @@
         n_errors_sorted = n_errors[sort_idx]
         plt.semilogy(n_ranks_sorted, n_errors_sorted, 'o-', label=f'n={n}', markersize=8)
     plt.xlabel('Rank')
-<<<<<<< HEAD
     plt.ylabel(error_label)
-=======
-    plt.ylabel('Relative Error')
->>>>>>> 4df29ad6
     plt.title('Approximation Error vs Rank')
     plt.legend()
     plt.grid(True, alpha=0.3)
@@ -50,20 +43,12 @@
     plt.close()
 
 
-<<<<<<< HEAD
 def plot_tradeoff(speedups, rel_errors, ranks, error_label):
-=======
-def plot_tradeoff(speedups, rel_errors, ranks):
->>>>>>> 4df29ad6
     """Plot accuracy vs performance trade-off."""
     fig = plt.figure(figsize=(10, 6))
     scatter = plt.scatter(speedups, rel_errors, c=ranks, cmap='viridis', s=50, alpha=0.7)
     plt.xlabel('Speedup Factor')
-<<<<<<< HEAD
     plt.ylabel(error_label)
-=======
-    plt.ylabel('Relative Error')
->>>>>>> 4df29ad6
     plt.yscale('log')
     plt.title('Accuracy vs Performance Trade-off')
     plt.colorbar(scatter, label='Rank')
@@ -140,7 +125,6 @@
     n_inputs = data_array[:, col_indices['n_input']].astype(int)
     ranks = data_array[:, col_indices['rank']].astype(int)
     speedups = data_array[:, col_indices['speedup']].astype(float)
-<<<<<<< HEAD
     if 'rel_error' in col_indices:
         rel_errors = data_array[:, col_indices['rel_error']].astype(float)
         error_label = 'Relative Error'
@@ -150,9 +134,6 @@
     else:
         rel_errors = None
         error_label = 'Error'
-=======
-    rel_errors = data_array[:, col_indices['rel_error']].astype(float)
->>>>>>> 4df29ad6
     efficiencies = data_array[:, col_indices['efficiency']].astype(float)
     matrix_sizes = data_array[:, col_indices['matrix_size']]
     memory_reductions = data_array[:, col_indices['memory_reduction']].astype(float)
@@ -168,13 +149,8 @@
         unique_matrix_sizes = sorted(set(matrix_sizes))
 
     plot_speedup_vs_rank(n_inputs, ranks, speedups, unique_n_inputs)
-<<<<<<< HEAD
     if rel_errors is not None:
         plot_error_vs_rank(n_inputs, ranks, rel_errors, unique_n_inputs, error_label)
         plot_tradeoff(speedups, rel_errors, ranks, error_label)
-=======
-    plot_error_vs_rank(n_inputs, ranks, rel_errors, unique_n_inputs)
-    plot_tradeoff(speedups, rel_errors, ranks)
->>>>>>> 4df29ad6
     plot_efficiency_heatmap(ranks, matrix_sizes, efficiencies, unique_ranks, unique_matrix_sizes)
     plot_memory_reduction(ranks, matrix_sizes, memory_reductions, unique_ranks, unique_matrix_sizes, powers_of_two=config.powers_of_two)
