"""Core benchmarking logic."""

import torch
import time
import numpy as np
from typing import Dict, List
from tqdm import tqdm

from .config import BenchmarkConfig
from nystromlayer import NystromSumLayer
from .circuit_manip import build_and_compile_circuit,replace_sum_layers, fix_address_book_modules
from .profilers import WandbMemoryProfiler, FLOPCounter
from .visualisation import create_wandb_visualisations
import copy
from dataclasses import asdict
import matplotlib.pyplot as plt
import wandb
wandb.require("legacy-service")    



class WandbCircuitBenchmark:
    """Benchmark suite with wandb integration"""
    
    def __init__(self, config: BenchmarkConfig):
        self.config = config
        
        # Initialize wandb run
        self.run = wandb.init(
            project=config.project_name,
            name=config.experiment_name,
            tags=config.tags,
            notes=config.notes,
            config=asdict(config)
        )

        # Log power-of-two configuration if enabled
        if self.config.powers_of_two:
            wandb.log({
                "config/min_exp": self.config.min_exp,
                "config/max_exp": self.config.max_exp,
            }, step=0)
        
        # Create wandb table for detailed results
        self.results_table = wandb.Table(columns=[
            "n_input", "n_sum", "rank", "batch_size", "matrix_size",
            "orig_time_ms", "nystrom_time_ms", "speedup", "theoretical_speedup",
            "orig_memory_mb", "nystrom_memory_mb", "memory_reduction",
            "orig_gflops", "nystrom_gflops", "flop_reduction",
<<<<<<< HEAD
            "nll_diff", "kl_div", "efficiency"
=======
            "nll", "kl_div", "efficiency"
>>>>>>> 464e2265
        ])
        
        # Summary metrics
        self.summary_metrics = {
            "speedups": [],
            "memory_reductions": [],
            "kl_divs": [],
            "efficiencies": []
        }
    
    def create_test_input(self, batch_size: int, input_dim: int, device: str):
        """Create test input tensor with correct shape for circuit."""
        # For squared circuit: num_variables = input_dim^2
        num_variables = input_dim ** 2
        return torch.randn(batch_size, num_variables, device=device)
    
    def time_forward_pass(self, circuit, test_input, num_warmup=10, num_trials=100):
        """Time forward pass with wandb logging"""
        times = []
        
        # Warmup
        for _ in range(num_warmup):
            _ = circuit(test_input)
        
        if test_input.is_cuda:
            torch.cuda.synchronize()
        
        # Time individual trials for variance analysis
        for i in range(num_trials):
            start = time.perf_counter()
            _ = circuit(test_input)
            
            if test_input.is_cuda:
                torch.cuda.synchronize()
            
            end = time.perf_counter()
            times.append(end - start)
        
        times = np.array(times)
        return {
            "mean": times.mean(),
            "std": times.std(),
            "min": times.min(),
            "max": times.max(),
            "median": np.median(times)
        }
    
    
    def benchmark_single_configuration(
        self,
        n_input: int,
        n_sum: int,
        rank: int,
        batch_size: int,
        step: int
    ) -> Dict:
        """Run benchmark for single configuration with wandb logging.

        The function now gracefully handles out-of-memory errors. When such an
        error occurs, the configuration is logged to wandb and ``None`` is
        returned so that downstream aggregation and plots are not corrupted.
        """
        
        # Log current configuration
        if self.config.powers_of_two and n_input == n_sum:
            matrix_label = f"2^{int(np.log2(n_input**2))}"
        else:
            matrix_label = f"{n_input**2}x{n_sum**2}"

        wandb.log({
            "config/n_input": n_input,
            "config/n_sum": n_sum,
            "config/rank": rank,
            "config/batch_size": batch_size,
            "config/matrix_dims": matrix_label,
            "step": step
        })
        
        try:
            # Build circuits
            original_circuit = build_and_compile_circuit(n_input, n_sum)
            original_circuit = original_circuit.to(self.config.device).eval()

            nystrom_circuit = copy.deepcopy(original_circuit)
            replace_sum_layers(nystrom_circuit, rank=rank)
            fix_address_book_modules(nystrom_circuit)

            # Create test input
            test_input = self.create_test_input(batch_size, n_input, self.config.device)

            # Time forward passes
            orig_times = self.time_forward_pass(
                original_circuit, test_input,
                self.config.num_warmup, self.config.num_trials
            )

            nystrom_times = self.time_forward_pass(
                nystrom_circuit, test_input,
                self.config.num_warmup, self.config.num_trials
            )

            # Log timing distributions
            wandb.log({
                "timing/original_mean_ms": orig_times["mean"] * 1000,
                "timing/original_std_ms": orig_times["std"] * 1000,
                "timing/nystrom_mean_ms": nystrom_times["mean"] * 1000,
                "timing/nystrom_std_ms": nystrom_times["std"] * 1000,
                "timing/speedup": orig_times["mean"] / nystrom_times["mean"],
                "step": step
            })
            
            # Memory profiling with wandb logging
            orig_memory = WandbMemoryProfiler.profile_and_log(
                original_circuit, test_input, 
                device=self.config.device, 
                prefix="memory/original"
            )
            
            nystrom_memory = WandbMemoryProfiler.profile_and_log(
                nystrom_circuit, test_input,
                device=self.config.device,
                prefix="memory/nystrom"
            )
            
            # FLOP counting
            F = 1  # Number of folds
            orig_flops = FLOPCounter.kronecker_forward(batch_size, F, n_sum, n_input)
            nystrom_flops = FLOPCounter.nystrom_forward(batch_size, F, n_sum, n_input, rank)
            
            wandb.log({
                "flops/original_gflops": orig_flops / 1e9,
                "flops/nystrom_gflops": nystrom_flops / 1e9,
                "flops/reduction": 1 - (nystrom_flops / orig_flops),
                "step": step
            })
            
            # Approximation metrics
            with torch.no_grad():
                orig_output = original_circuit(test_input)
                nystrom_output = nystrom_circuit(test_input)

                # TODO: verify that these formulas for NLL and KL divergence are
                # consistent with how the circuits represent probabilities. The
                # current implementation assumes the circuit outputs log
                # likelihoods for each sample.

<<<<<<< HEAD
                nll_orig = -orig_output
                nll_nystrom = -nystrom_output
                nll_diff_per_sample = (nll_nystrom - nll_orig).abs()
                nll_diff = nll_diff_per_sample.mean()
=======
                nll_per_sample = -nystrom_output
                nll = nll_per_sample.mean()
>>>>>>> 464e2265

                p_orig = orig_output.exp()
                kl_per_sample = p_orig * (orig_output - nystrom_output)
                kl_div = kl_per_sample.mean()

                wandb.log({
<<<<<<< HEAD
                    "accuracy/nll_diff": nll_diff.item(),
                    "accuracy/kl_div": kl_div.item(),
                    "accuracy/nll_diff_std": nll_diff_per_sample.std().item(),
=======
                    "accuracy/nll": nll.item(),
                    "accuracy/kl_div": kl_div.item(),
                    "accuracy/nll_std": nll_per_sample.std().item(),
>>>>>>> 464e2265
                    "accuracy/kl_std": kl_per_sample.std().item(),
                    "accuracy/kl_max": kl_per_sample.max().item(),
                    "step": step
                })
            
            # Calculate all metrics
            speedup = orig_times["mean"] / nystrom_times["mean"]
            theoretical_speedup = FLOPCounter.theoretical_speedup(n_sum, n_input, rank)
            memory_reduction = 1 - (nystrom_memory / max(orig_memory, 1e-6))
            efficiency = speedup / theoretical_speedup
            
            # Update summary metrics
            self.summary_metrics["speedups"].append(speedup)
            self.summary_metrics["memory_reductions"].append(memory_reduction)
            self.summary_metrics["kl_divs"].append(kl_div.item())
            self.summary_metrics["efficiencies"].append(efficiency)
            
            # Add row to results table
            self.results_table.add_data(
                n_input, n_sum, rank, batch_size, matrix_label,
                orig_times["mean"] * 1000, nystrom_times["mean"] * 1000,
                speedup, theoretical_speedup,
                orig_memory, nystrom_memory, memory_reduction,
                orig_flops / 1e9, nystrom_flops / 1e9, 1 - (nystrom_flops / orig_flops),
<<<<<<< HEAD
                nll_diff.item(), kl_div.item(), efficiency
=======
                nll.item(), kl_div.item(), efficiency
>>>>>>> 464e2265
            )
            
            # Log efficiency metrics
            wandb.log({
                "efficiency/actual_vs_theoretical": efficiency,
                "efficiency/memory_reduction": memory_reduction,
                "efficiency/speedup": speedup,
                "step": step
            })
            return {
                'n_input': n_input,
                'n_sum': n_sum,
                'rank': rank,
                'batch_size': batch_size,
                'speedup': speedup,
                'memory_reduction': memory_reduction,
<<<<<<< HEAD
                'nll_diff': nll_diff.item(),
=======
                'nll': nll.item(),
>>>>>>> 464e2265
                'kl_div': kl_div.item(),
                'efficiency': efficiency
            }

        except RuntimeError as e:
            if "out of memory" in str(e).lower():
                print(f"  OOM for input={n_input}, sum={n_sum}, rank={rank}, batch={batch_size}")
                wandb.log({
                    "errors/type": "out_of_memory",
                    "errors/message": str(e),
                    "config/n_input": n_input,
                    "config/n_sum": n_sum,
                    "config/rank": rank,
                    "config/batch_size": batch_size,
                    "step": step
                })
                if torch.cuda.is_available():
                    torch.cuda.empty_cache()
                return None
            else:
                raise
    
    def run_full_benchmark(self):
        """Run complete benchmark suite with wandb tracking"""
        
        step = 0
        # Pre-compute the number of configurations that will actually be
        # benchmarked. When ``powers_of_two`` is enabled we only test square
        # matrices, so skip any non-square combinations in this count.
        total_configs = 0
        for n_input in self.config.input_units:
            for n_sum in self.config.sum_units:
                if self.config.powers_of_two and n_input != n_sum:
                    continue
                for rank in self.config.ranks:
                    if rank >= min(n_input ** 2, n_sum ** 2):
                        continue
                    total_configs += len(self.config.batch_sizes)
        
        # Create progress bar in wandb
        progress = 0
        
        for n_input in self.config.input_units:
            for n_sum in self.config.sum_units:
                # When powers-of-two mode is active, only benchmark square matrices
                if self.config.powers_of_two and n_input != n_sum:
                    continue
                for rank in self.config.ranks:
                    # Skip if rank too large
                    if rank >= min(n_input ** 2, n_sum ** 2):
                        continue
                    
                    for batch_size in self.config.batch_sizes:
                        progress += 1
                        wandb.log({"progress": progress / total_configs})
                        
                        print(f"[{progress}/{total_configs}] Benchmarking: "
                              f"input={n_input}, sum={n_sum}, "
                              f"rank={rank}, batch={batch_size}")
                        
                        try:
                            result = self.benchmark_single_configuration(
                                n_input, n_sum, rank, batch_size, step
                            )
                            if result is not None:
                                step += 1
                            
                        except Exception as e:
                            print(f"  Failed: {e}")
                            wandb.log({"errors/count": 1, "errors/message": str(e)})
                            continue
        
        # Log final summary statistics
        self.log_summary_statistics()
        
        # Log results table
        wandb.log({"results_table": self.results_table})
        
        # Create and log visualizations
        create_wandb_visualisations(self.results_table, self.config)
        
        return self.results_table
    
    def log_summary_statistics(self):
        """Log summary statistics to wandb"""
        summary = {
            "summary/avg_speedup": np.mean(self.summary_metrics["speedups"]),
            "summary/max_speedup": np.max(self.summary_metrics["speedups"]),
            "summary/min_speedup": np.min(self.summary_metrics["speedups"]),
            "summary/avg_memory_reduction": np.mean(self.summary_metrics["memory_reductions"]),
            "summary/avg_kl_div": np.mean(self.summary_metrics["kl_divs"]),
            "summary/avg_efficiency": np.mean(self.summary_metrics["efficiencies"]),
        }
        
        # Find best configurations
        speedups = np.array(self.summary_metrics["speedups"])
        errors = np.array(self.summary_metrics["kl_divs"])
        
        # Best speedup with KL divergence < 1e-2
        good_accuracy_mask = errors < 0.01
        if good_accuracy_mask.any():
            best_speedup_good_accuracy = speedups[good_accuracy_mask].max()
            summary["summary/best_speedup_low_kl"] = best_speedup_good_accuracy
        

        wandb.log(summary)<|MERGE_RESOLUTION|>--- conflicted
+++ resolved
@@ -47,11 +47,7 @@
             "orig_time_ms", "nystrom_time_ms", "speedup", "theoretical_speedup",
             "orig_memory_mb", "nystrom_memory_mb", "memory_reduction",
             "orig_gflops", "nystrom_gflops", "flop_reduction",
-<<<<<<< HEAD
             "nll_diff", "kl_div", "efficiency"
-=======
-            "nll", "kl_div", "efficiency"
->>>>>>> 464e2265
         ])
         
         # Summary metrics
@@ -198,30 +194,20 @@
                 # current implementation assumes the circuit outputs log
                 # likelihoods for each sample.
 
-<<<<<<< HEAD
                 nll_orig = -orig_output
                 nll_nystrom = -nystrom_output
                 nll_diff_per_sample = (nll_nystrom - nll_orig).abs()
                 nll_diff = nll_diff_per_sample.mean()
-=======
-                nll_per_sample = -nystrom_output
-                nll = nll_per_sample.mean()
->>>>>>> 464e2265
+
 
                 p_orig = orig_output.exp()
                 kl_per_sample = p_orig * (orig_output - nystrom_output)
                 kl_div = kl_per_sample.mean()
 
                 wandb.log({
-<<<<<<< HEAD
                     "accuracy/nll_diff": nll_diff.item(),
                     "accuracy/kl_div": kl_div.item(),
                     "accuracy/nll_diff_std": nll_diff_per_sample.std().item(),
-=======
-                    "accuracy/nll": nll.item(),
-                    "accuracy/kl_div": kl_div.item(),
-                    "accuracy/nll_std": nll_per_sample.std().item(),
->>>>>>> 464e2265
                     "accuracy/kl_std": kl_per_sample.std().item(),
                     "accuracy/kl_max": kl_per_sample.max().item(),
                     "step": step
@@ -246,11 +232,7 @@
                 speedup, theoretical_speedup,
                 orig_memory, nystrom_memory, memory_reduction,
                 orig_flops / 1e9, nystrom_flops / 1e9, 1 - (nystrom_flops / orig_flops),
-<<<<<<< HEAD
                 nll_diff.item(), kl_div.item(), efficiency
-=======
-                nll.item(), kl_div.item(), efficiency
->>>>>>> 464e2265
             )
             
             # Log efficiency metrics
@@ -267,11 +249,7 @@
                 'batch_size': batch_size,
                 'speedup': speedup,
                 'memory_reduction': memory_reduction,
-<<<<<<< HEAD
                 'nll_diff': nll_diff.item(),
-=======
-                'nll': nll.item(),
->>>>>>> 464e2265
                 'kl_div': kl_div.item(),
                 'efficiency': efficiency
             }
